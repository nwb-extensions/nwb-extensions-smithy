--- conflicted
+++ resolved
@@ -16,30 +16,20 @@
 
 echo "Configuring conda."
 source ~/miniconda3/bin/activate root
-<<<<<<< HEAD
 
 conda install --yes --quiet conda-forge::conda-forge-ci-setup=2
 mangle_compiler ./ ./{{ recipe_dir }} .ci_support/${CONFIG}.yaml
 setup_conda_rc ./ ./{{ recipe_dir }} ./.ci_support/${CONFIG}.yaml
-=======
-python ./.circleci/update_condarc.py ./.ci_support/${CONFIG}.yaml
-conda install --yes --quiet conda-forge-ci-setup=1
->>>>>>> d24570ac
+
 
 {% if build_setup -%}
 {{ build_setup }}
 {%- endif %}
 
 set -e
-<<<<<<< HEAD
 
 make_build_number ./ ./{{ recipe_dir }} ./.ci_support/${CONFIG}.yaml
 
 conda build ./{{ recipe_dir }} -m ./.ci_support/${CONFIG}.yaml --clobber-file ./.ci_support/clobber_${CONFIG}.yaml
 
-upload_package ./ ./{{ recipe_dir }} ./.ci_support/${CONFIG}.yaml
-=======
-conda build ./{{ recipe_dir }} -m ./.ci_support/${CONFIG}.yaml
-
-python ./.circleci/upload_package.py ./{{ recipe_dir }} ./.ci_support/${CONFIG}.yaml
->>>>>>> d24570ac
+upload_package ./ ./{{ recipe_dir }} ./.ci_support/${CONFIG}.yaml