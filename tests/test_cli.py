--- conflicted
+++ resolved
@@ -88,38 +88,18 @@
 
     args = RegenerateArgs(feedstock_directory=dest_dir,
                           commit=False,
-<<<<<<< HEAD
                           variant_config_files=os.path.join(recipe, 'config.yaml'),
                           no_check_uptodate=False)
-    matrix_folder = os.path.join(feedstock_dir, '.ci_support')
-=======
-                          variant_config_files=os.path.join(recipe, 'config.yaml'))
     regen_obj(args)
->>>>>>> 06075868
 
     # should add 2, as the config.yaml adds in target_platform
     assert len(os.listdir(matrix_folder)) == 9
 
-<<<<<<< HEAD
-        # reduce the python matrix and make sure the matrix files reflect the change
-        args = RegenerateArgs(feedstock_directory=feedstock_dir,
-                              commit=False,
-                              variant_config_files=os.path.join(recipe, 'short_config.yaml'),
-                              no_check_uptodate=False)
-        matrix_folder = os.path.join(feedstock_dir, '.ci_support')
-        # one py ver, no target_platform  (tests that older configs don't stick around)
-        regen_obj(args)
-        assert len(os.listdir(matrix_folder)) == 4
-    finally:
-        # reset the test dir for next time
-        subprocess.call(['git', 'reset', '--hard', initial_commit],
-                        cwd=feedstock_dir)
-=======
     # reduce the python matrix and make sure the matrix files reflect the change
     args = RegenerateArgs(feedstock_directory=dest_dir,
                           commit=False,
-                          variant_config_files=os.path.join(recipe, 'short_config.yaml'))
+                          variant_config_files=os.path.join(recipe, 'short_config.yaml'),
+                          no_check_uptodate=False)
     # one py ver, no target_platform  (tests that older configs don't stick around)
     regen_obj(args)
-    assert len(os.listdir(matrix_folder)) == 4
->>>>>>> 06075868
+    assert len(os.listdir(matrix_folder)) == 4